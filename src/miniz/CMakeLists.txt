project(miniz)
cmake_minimum_required(VERSION 2.6)

<<<<<<< HEAD
add_library(miniz STATIC
    miniz.h
    miniz_common.h
    miniz_tdef.h
    miniz_tinfl.h
    miniz_zip.h
    miniz.cpp
    miniz_tdef.cpp
    miniz_tinfl.cpp
    miniz_zip.cpp
)

target_link_libraries(miniz nowide)
=======
add_library(miniz INTERFACE)

if(NOT SLIC3R_STATIC OR CMAKE_SYSTEM_NAME STREQUAL "Linux")
    find_package(miniz 2.1 QUIET)
endif() 

if(miniz_FOUND)
    
    message(STATUS "Using system miniz...")
    target_link_libraries(miniz INTERFACE miniz::miniz)

else()

    add_library(miniz_static STATIC
        miniz.c
        miniz.h
    )
    
    if("${CMAKE_C_COMPILER_ID}" STREQUAL "GNU")
        target_compile_definitions(miniz_static PRIVATE _GNU_SOURCE)
    endif()

    target_link_libraries(miniz INTERFACE miniz_static)
    target_include_directories(miniz INTERFACE ${CMAKE_CURRENT_SOURCE_DIR})
    
    message(STATUS "Miniz NOT found in system, using bundled version...")

endif()
>>>>>>> 8fc1eba6
<|MERGE_RESOLUTION|>--- conflicted
+++ resolved
@@ -1,21 +1,6 @@
 project(miniz)
 cmake_minimum_required(VERSION 2.6)
 
-<<<<<<< HEAD
-add_library(miniz STATIC
-    miniz.h
-    miniz_common.h
-    miniz_tdef.h
-    miniz_tinfl.h
-    miniz_zip.h
-    miniz.cpp
-    miniz_tdef.cpp
-    miniz_tinfl.cpp
-    miniz_zip.cpp
-)
-
-target_link_libraries(miniz nowide)
-=======
 add_library(miniz INTERFACE)
 
 if(NOT SLIC3R_STATIC OR CMAKE_SYSTEM_NAME STREQUAL "Linux")
@@ -34,7 +19,7 @@
         miniz.h
     )
     
-    if("${CMAKE_C_COMPILER_ID}" STREQUAL "GNU")
+    if(${CMAKE_C_COMPILER_ID} STREQUAL "GNU")
         target_compile_definitions(miniz_static PRIVATE _GNU_SOURCE)
     endif()
 
@@ -43,5 +28,4 @@
     
     message(STATUS "Miniz NOT found in system, using bundled version...")
 
-endif()
->>>>>>> 8fc1eba6
+endif()