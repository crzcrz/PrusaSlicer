--- conflicted
+++ resolved
@@ -1952,27 +1952,19 @@
     float offset = 10.0;
     for (size_t i = 0; i < num; i++, offset += 10.0) {
         Vec3d offset_vec = model_instance->get_offset() + Vec3d(offset, offset, 0.0);
-<<<<<<< HEAD
-        auto *new_instance = model_object->add_instance(offset_vec, model_instance->get_scaling_factor(), model_instance->get_rotation());
+        model_object->add_instance(offset_vec, model_instance->get_scaling_factor(), model_instance->get_rotation());
 #if ENABLE_EXTENDED_SELECTION
         p->print.get_object(obj_idx)->add_copy(Slic3r::to_2d(offset_vec));
 #else
-=======
-        model_object->add_instance(offset_vec, model_instance->get_scaling_factor(), model_instance->get_rotation());
->>>>>>> 33a0f5be
         p->print.get_object(*obj_idx)->add_copy(Slic3r::to_2d(offset_vec));
 #endif // ENABLE_EXTENDED_SELECTION
     }
 
-<<<<<<< HEAD
-#if ENABLE_EXTENDED_SELECTION
-    sidebar().obj_list()->set_object_count(obj_idx, model_object->instances.size());
-#else
-    sidebar().obj_list()->set_object_count(*obj_idx, model_object->instances.size());
-#endif // ENABLE_EXTENDED_SELECTION
-=======
+#if ENABLE_EXTENDED_SELECTION
+    sidebar().obj_list()->increase_object_instances(obj_idx, num);
+#else
     sidebar().obj_list()->increase_object_instances(*obj_idx, num);
->>>>>>> 33a0f5be
+#endif // ENABLE_EXTENDED_SELECTION
 
     if (p->get_config("autocenter") == "1") {
         p->arrange();
@@ -2008,21 +2000,16 @@
             p->print.get_object(*obj_idx)->delete_last_copy();
 #endif // ENABLE_EXTENDED_SELECTION
         }
-<<<<<<< HEAD
-#if ENABLE_EXTENDED_SELECTION
-        sidebar().obj_list()->set_object_count(obj_idx, model_object->instances.size());
-#else
-        sidebar().obj_list()->set_object_count(*obj_idx, model_object->instances.size());
+#if ENABLE_EXTENDED_SELECTION
+        sidebar().obj_list()->decrease_object_instances(obj_idx, num);
+#else
+        sidebar().obj_list()->decrease_object_instances(*obj_idx, num);
 #endif // ENABLE_EXTENDED_SELECTION
     }
     else {
 #if ENABLE_EXTENDED_SELECTION
         remove(obj_idx);
 #else
-=======
-        sidebar().obj_list()->decrease_object_instances(*obj_idx, num);
-    } else {
->>>>>>> 33a0f5be
         remove(*obj_idx);
 #endif // ENABLE_EXTENDED_SELECTION
     }
