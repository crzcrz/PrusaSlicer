--- conflicted
+++ resolved
@@ -635,11 +635,7 @@
 
 ConfigWizardIndex::ConfigWizardIndex(wxWindow *parent)
     : wxPanel(parent)
-<<<<<<< HEAD
     /* #ys_FIXME_delete_after_testing by VK
-=======
-    // XXX: use create_scaled_bitmap:
->>>>>>> 3f74ec49
     , bg(GUI::from_u8(Slic3r::var("Slic3r_192px_transparent.png")), wxBITMAP_TYPE_PNG)
     , bullet_black(GUI::from_u8(Slic3r::var("bullet_black.png")), wxBITMAP_TYPE_PNG)
     , bullet_blue(GUI::from_u8(Slic3r::var("bullet_blue.png")), wxBITMAP_TYPE_PNG)
