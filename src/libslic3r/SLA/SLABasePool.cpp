#include "SLABasePool.hpp"
#include "SLABoilerPlate.hpp"

#include "boost/log/trivial.hpp"
#include "SLABoostAdapter.hpp"
#include "ClipperUtils.hpp"
#include "Tesselate.hpp"

// For debugging:
// #include <fstream>
// #include <libnest2d/tools/benchmark.h>
// #include "SVG.hpp"

namespace Slic3r { namespace sla {

/// This function will return a triangulation of a sheet connecting an upper
/// and a lower plate given as input polygons. It will not triangulate the
/// plates themselves only the sheet. The caller has to specify the lower and
/// upper z levels in world coordinates as well as the offset difference
/// between the sheets. If the lower_z_mm is higher than upper_z_mm or the
/// offset difference is negative, the resulting triangle orientation will be
/// reversed.
///
/// IMPORTANT: This is not a universal triangulation algorithm. It assumes
/// that the lower and upper polygons are offsetted versions of the same
/// original polygon. In general, it assumes that one of the polygons is
/// completely inside the other. The offset difference is the reference
/// distance from the inner polygon's perimeter to the outer polygon's
/// perimeter. The real distance will be variable as the clipper offset has
/// different strategies (rounding, etc...). This algorithm should have
/// O(2n + 3m) complexity where n is the number of upper vertices and m is the
/// number of lower vertices.
Contour3D walls(const Polygon& lower, const Polygon& upper,
                double lower_z_mm, double upper_z_mm,
                double offset_difference_mm, ThrowOnCancel thr)
{
    Contour3D ret;

    if(upper.points.size() < 3 || lower.size() < 3) return ret;

    // The concept of the algorithm is relatively simple. It will try to find
    // the closest vertices from the upper and the lower polygon and use those
    // as starting points. Then it will create the triangles sequentially using
    // an edge from the upper polygon and a vertex from the lower or vice versa,
    // depending on the resulting triangle's quality.
    // The quality is measured by a scalar value. So far it looks like it is
    // enough to derive it from the slope of the triangle's two edges connecting
    // the upper and the lower part. A reference slope is calculated from the
    // height and the offset difference.

    // Offset in the index array for the ceiling
    const auto offs = upper.points.size();

    // Shorthand for the vertex arrays
    auto& upoints = upper.points, &lpoints = lower.points;
    auto& rpts = ret.points; auto& ind = ret.indices;

    // If the Z levels are flipped, or the offset difference is negative, we
    // will interpret that as the triangles normals should be inverted.
    bool inverted = upper_z_mm < lower_z_mm || offset_difference_mm < 0;

    // Copy the points into the mesh, convert them from 2D to 3D
    rpts.reserve(upoints.size() + lpoints.size());
    ind.reserve(2 * upoints.size() + 2 * lpoints.size());
    for (auto &p : upoints)
        rpts.emplace_back(unscaled(p.x()), unscaled(p.y()), upper_z_mm);
    for (auto &p : lpoints)
        rpts.emplace_back(unscaled(p.x()), unscaled(p.y()), lower_z_mm);

    // Create pointing indices into vertex arrays. u-upper, l-lower
    size_t uidx = 0, lidx = offs, unextidx = 1, lnextidx = offs + 1;

    // Simple squared distance calculation.
    auto distfn = [](const Vec3d& p1, const Vec3d& p2) {
        auto p = p1 - p2; return p.transpose() * p;
    };

    // We need to find the closest point on lower polygon to the first point on
    // the upper polygon. These will be our starting points.
    double distmin = std::numeric_limits<double>::max();
    for(size_t l = lidx; l < rpts.size(); ++l) {
        thr();
        double d = distfn(rpts[l], rpts[uidx]);
        if(d < distmin) { lidx = l; distmin = d; }
    }

    // Set up lnextidx to be ahead of lidx in cyclic mode
    lnextidx = lidx + 1;
    if(lnextidx == rpts.size()) lnextidx = offs;

    // This will be the flip switch to toggle between upper and lower triangle
    // creation mode
    enum class Proceed {
        UPPER, // A segment from the upper polygon and one vertex from the lower
        LOWER  // A segment from the lower polygon and one vertex from the upper
    } proceed = Proceed::UPPER;

    // Flags to help evaluating loop termination.
    bool ustarted = false, lstarted = false;

    // The variables for the fitness values, one for the actual and one for the
    // previous.
    double current_fit = 0, prev_fit = 0;

    // Every triangle of the wall has two edges connecting the upper plate with
    // the lower plate. From the length of these two edges and the zdiff we
    // can calculate the momentary squared offset distance at a particular
    // position on the wall. The average of the differences from the reference
    // (squared) offset distance will give us the driving fitness value.
    const double offsdiff2 = std::pow(offset_difference_mm, 2);
    const double zdiff2 = std::pow(upper_z_mm - lower_z_mm, 2);

    // Mark the current vertex iterator positions. If the iterators return to
    // the same position, the loop can be terminated.
    size_t uendidx = uidx, lendidx = lidx;

    do { thr();  // check throw if canceled

        prev_fit = current_fit;

        switch(proceed) {   // proceed depending on the current state
        case Proceed::UPPER:
            if(!ustarted || uidx != uendidx) { // there are vertices remaining
                // Get the 3D vertices in order
                const Vec3d& p_up1 = rpts[uidx];
                const Vec3d& p_low = rpts[lidx];
                const Vec3d& p_up2 = rpts[unextidx];

                // Calculate fitness: the average of the two connecting edges
                double a = offsdiff2 - (distfn(p_up1, p_low) - zdiff2);
                double b = offsdiff2 - (distfn(p_up2, p_low) - zdiff2);
                current_fit = (std::abs(a) + std::abs(b)) / 2;

                if(current_fit > prev_fit) { // fit is worse than previously
                    proceed = Proceed::LOWER;
                } else {    // good to go, create the triangle
                    inverted
                        ? ind.emplace_back(int(unextidx), int(lidx), int(uidx))
                        : ind.emplace_back(int(uidx), int(lidx), int(unextidx));

                    // Increment the iterators, rotate if necessary
                    ++uidx; ++unextidx;
                    if(unextidx == offs) unextidx = 0;
                    if(uidx == offs) uidx = 0;

                    ustarted = true;    // mark the movement of the iterators
                    // so that the comparison to uendidx can be made correctly
                }
            } else proceed = Proceed::LOWER;

            break;
        case Proceed::LOWER:
            // Mode with lower segment, upper vertex. Same structure:
            if(!lstarted || lidx != lendidx) {
                const Vec3d& p_low1 = rpts[lidx];
                const Vec3d& p_low2 = rpts[lnextidx];
                const Vec3d& p_up   = rpts[uidx];

                double a = offsdiff2 - (distfn(p_up, p_low1) - zdiff2);
                double b = offsdiff2 - (distfn(p_up, p_low2) - zdiff2);
                current_fit = (std::abs(a) + std::abs(b)) / 2;

                if(current_fit > prev_fit) {
                    proceed = Proceed::UPPER;
                } else {
                    inverted
                        ? ind.emplace_back(int(uidx), int(lnextidx), int(lidx))
                        : ind.emplace_back(int(lidx), int(lnextidx), int(uidx));

                    ++lidx; ++lnextidx;
                    if(lnextidx == rpts.size()) lnextidx = offs;
                    if(lidx == rpts.size()) lidx = offs;

                    lstarted = true;
                }
            } else proceed = Proceed::UPPER;

            break;
        } // end of switch
    } while(!ustarted || !lstarted || uidx != uendidx || lidx != lendidx);

    return ret;
}

/// Offsetting with clipper and smoothing the edges into a curvature.
void offset(ExPolygon& sh, coord_t distance, bool edgerounding = true) {
    using ClipperLib::ClipperOffset;
    using ClipperLib::jtRound;
    using ClipperLib::jtMiter;
    using ClipperLib::etClosedPolygon;
    using ClipperLib::Paths;
    using ClipperLib::Path;

    auto&& ctour = Slic3rMultiPoint_to_ClipperPath(sh.contour);
    auto&& holes = Slic3rMultiPoints_to_ClipperPaths(sh.holes);

    // If the input is not at least a triangle, we can not do this algorithm
    if(ctour.size() < 3 ||
       std::any_of(holes.begin(), holes.end(),
                   [](const Path& p) { return p.size() < 3; })
            ) {
        BOOST_LOG_TRIVIAL(error) << "Invalid geometry for offsetting!";
        return;
    }

    auto jointype = edgerounding? jtRound : jtMiter;
    
    ClipperOffset offs;
    offs.ArcTolerance = 0.01*scaled(1.0);
    Paths result;
    offs.AddPath(ctour, jointype, etClosedPolygon);
    offs.AddPaths(holes, jointype, etClosedPolygon);
    offs.Execute(result, static_cast<double>(distance));

    // Offsetting reverts the orientation and also removes the last vertex
    // so boost will not have a closed polygon.

    bool found_the_contour = false;
    sh.holes.clear();
    for(auto& r : result) {
        if(ClipperLib::Orientation(r)) {
            // We don't like if the offsetting generates more than one contour
            // but throwing would be an overkill. Instead, we should warn the
            // caller about the inability to create correct geometries
            if(!found_the_contour) {
                auto rr = ClipperPath_to_Slic3rPolygon(r);
                sh.contour.points.swap(rr.points);
                found_the_contour = true;
            } else {
                BOOST_LOG_TRIVIAL(warning)
                        << "Warning: offsetting result is invalid!";
            }
        } else {
            // TODO If there are multiple contours we can't be sure which hole
            // belongs to the first contour. (But in this case the situation is
            // bad enough to let it go...)
            sh.holes.emplace_back(ClipperPath_to_Slic3rPolygon(r));
        }
    }
}

void offset(Polygon& sh, coord_t distance, bool edgerounding = true) {
    using ClipperLib::ClipperOffset;
    using ClipperLib::jtRound;
    using ClipperLib::jtMiter;
    using ClipperLib::etClosedPolygon;
    using ClipperLib::Paths;
    using ClipperLib::Path;

    auto&& ctour = Slic3rMultiPoint_to_ClipperPath(sh);

    // If the input is not at least a triangle, we can not do this algorithm
    if(ctour.size() < 3) {
        BOOST_LOG_TRIVIAL(error) << "Invalid geometry for offsetting!";
        return;
    }

    ClipperOffset offs;
    offs.ArcTolerance = 0.01*mm(1);
    Paths result;
    offs.AddPath(ctour, edgerounding ? jtRound : jtMiter, etClosedPolygon);
    offs.Execute(result, static_cast<double>(distance));

    // Offsetting reverts the orientation and also removes the last vertex
    // so boost will not have a closed polygon.

    bool found_the_contour = false;
    for(auto& r : result) {
        if(ClipperLib::Orientation(r)) {
            // We don't like if the offsetting generates more than one contour
            // but throwing would be an overkill. Instead, we should warn the
            // caller about the inability to create correct geometries
            if(!found_the_contour) {
                auto rr = ClipperPath_to_Slic3rPolygon(r);
                sh.points.swap(rr.points);
                found_the_contour = true;
            } else {
                BOOST_LOG_TRIVIAL(warning)
                        << "Warning: offsetting result is invalid!";
            }
        }
    }
}

/// Unification of polygons (with clipper) preserving holes as well.
ExPolygons unify(const ExPolygons& shapes) {
    using ClipperLib::ptSubject;

    ExPolygons retv;

    bool closed = true;
    bool valid = true;

    ClipperLib::Clipper clipper;

    for(auto& path : shapes) {
        auto clipperpath = Slic3rMultiPoint_to_ClipperPath(path.contour);

        if(!clipperpath.empty())
            valid &= clipper.AddPath(clipperpath, ptSubject, closed);

        auto clipperholes = Slic3rMultiPoints_to_ClipperPaths(path.holes);

        for(auto& hole : clipperholes) {
            if(!hole.empty())
                valid &= clipper.AddPath(hole, ptSubject, closed);
        }
    }

    if(!valid) BOOST_LOG_TRIVIAL(warning) << "Unification of invalid shapes!";

    ClipperLib::PolyTree result;
    clipper.Execute(ClipperLib::ctUnion, result, ClipperLib::pftNonZero);

    retv.reserve(static_cast<size_t>(result.Total()));

    // Now we will recursively traverse the polygon tree and serialize it
    // into an ExPolygon with holes. The polygon tree has the clipper-ish
    // PolyTree structure which alternates its nodes as contours and holes

    // A "declaration" of function for traversing leafs which are holes
    std::function<void(ClipperLib::PolyNode*, ExPolygon&)> processHole;

    // Process polygon which calls processHoles which than calls processPoly
    // again until no leafs are left.
    auto processPoly = [&retv, &processHole](ClipperLib::PolyNode *pptr) {
        ExPolygon poly;
        poly.contour.points = ClipperPath_to_Slic3rPolygon(pptr->Contour);
        for(auto h : pptr->Childs) { processHole(h, poly); }
        retv.push_back(poly);
    };

    // Body of the processHole function
    processHole = [&processPoly](ClipperLib::PolyNode *pptr, ExPolygon& poly)
    {
        poly.holes.emplace_back();
        poly.holes.back().points = ClipperPath_to_Slic3rPolygon(pptr->Contour);
        for(auto c : pptr->Childs) processPoly(c);
    };

    // Wrapper for traversing.
    auto traverse = [&processPoly] (ClipperLib::PolyNode *node)
    {
        for(auto ch : node->Childs) {
            processPoly(ch);
        }
    };

    // Here is the actual traverse
    traverse(&result);

    return retv;
}

<<<<<<< HEAD
Polygons unify(const Polygons& shapes) {
    using ClipperLib::ptSubject;
    
    bool closed = true;
    bool valid = true;

    ClipperLib::Clipper clipper;

    for(auto& path : shapes) {
        auto clipperpath = Slic3rMultiPoint_to_ClipperPath(path);

        if(!clipperpath.empty())
            valid &= clipper.AddPath(clipperpath, ptSubject, closed);
    }

    if(!valid) BOOST_LOG_TRIVIAL(warning) << "Unification of invalid shapes!";

    ClipperLib::Paths result;
    clipper.Execute(ClipperLib::ctUnion, result, ClipperLib::pftNonZero);

    Polygons ret;
    for (ClipperLib::Path &p : result) {
        Polygon pp = ClipperPath_to_Slic3rPolygon(p);
        if (!pp.is_clockwise()) ret.emplace_back(std::move(pp));
    }
    
    return ret;
}

// Function to cut tiny connector cavities for a given polygon. The input poly
// will be offsetted by "padding" and small rectangle shaped cavities will be
// inserted along the perimeter in every "stride" distance. The stick rectangles
// will have a with about "stick_width". The input dimensions are in world 
// measure, not the scaled clipper units.
void breakstick_holes(ExPolygon& poly,
                      double padding,
                      double stride,
                      double stick_width,
                      double penetration)
{   
    // SVG svg("bridgestick_plate.svg");
    // svg.draw(poly);

    auto transf = [stick_width, penetration, padding, stride](Points &pts) {
        // The connector stick will be a small rectangle with dimensions
        // stick_width x (penetration + padding) to have some penetration
        // into the input polygon.

        Points out;
        out.reserve(2 * pts.size()); // output polygon points

        // stick bottom and right edge dimensions
        double sbottom = stick_width / SCALING_FACTOR;
        double sright  = (penetration + padding) / SCALING_FACTOR;

        // scaled stride distance
        double sstride = stride / SCALING_FACTOR;
        double t       = 0;

        // process pairs of vertices as an edge, start with the last and
        // first point
        for (size_t i = pts.size() - 1, j = 0; j < pts.size(); i = j, ++j) {
            // Get vertices and the direction vectors
            const Point &a = pts[i], &b = pts[j];
            Vec2d        dir = b.cast<double>() - a.cast<double>();
            double       nrm = dir.norm();
            dir /= nrm;
            Vec2d dirp(-dir(Y), dir(X));

            // Insert start point
            out.emplace_back(a);

            // dodge the start point, do not make sticks on the joins
            while (t < sbottom) t += sbottom;
            double tend = nrm - sbottom;

            while (t < tend) { // insert the stick on the polygon perimeter

                // calculate the stick rectangle vertices and insert them
                // into the output.
                Point p1 = a + (t * dir).cast<coord_t>();
                Point p2 = p1 + (sright * dirp).cast<coord_t>();
                Point p3 = p2 + (sbottom * dir).cast<coord_t>();
                Point p4 = p3 + (sright * -dirp).cast<coord_t>();
                out.insert(out.end(), {p1, p2, p3, p4});

                // continue along the perimeter
                t += sstride;
            }

            t = t - nrm;

            // Insert edge endpoint
            out.emplace_back(b);
        }
        
        // move the new points
        out.shrink_to_fit();
        pts.swap(out);
    };
    
    if(stride > 0.0 && stick_width > 0.0 && padding > 0.0) {
        transf(poly.contour.points);
        for (auto &h : poly.holes) transf(h.points);
    }
    
    // svg.draw(poly);
    // svg.Close();
}

/// Only a debug function to generate top and bottom plates from a 2D shape.
/// It is not used in the algorithm directly.
inline Contour3D roofs(const ExPolygon& poly, coord_t z_distance) {
    auto lower = triangulate_expolygon_3d(poly);
    auto upper = triangulate_expolygon_3d(poly, z_distance*SCALING_FACTOR, true);
    Contour3D ret;
    ret.merge(lower); ret.merge(upper);
    return ret;
}

=======
>>>>>>> ce222517
/// This method will create a rounded edge around a flat polygon in 3d space.
/// 'base_plate' parameter is the target plate.
/// 'radius' is the radius of the edges.
/// 'degrees' is tells how much of a circle should be created as the rounding.
///     It should be in degrees, not radians.
/// 'ceilheight_mm' is the Z coordinate of the flat polygon in 3D space.
/// 'dir' Is the direction of the round edges: inward or outward
/// 'thr' Throws if a cancel signal was received
/// 'last_offset' An auxiliary output variable to save the last offsetted
///     version of 'base_plate'
/// 'last_height' An auxiliary output to save the last z coordinate of the
/// offsetted base_plate. In other words, where the rounded edges end.
Contour3D round_edges(const ExPolygon& base_plate,
                      double radius_mm,
                      double degrees,
                      double ceilheight_mm,
                      bool dir,
                      ThrowOnCancel thr,
                      ExPolygon& last_offset, double& last_height)
{
    auto ob = base_plate;
    auto ob_prev = ob;
    double wh = ceilheight_mm, wh_prev = wh;
    Contour3D curvedwalls;

    int steps = 30;
    double stepx = radius_mm / steps;
    coord_t s = dir? 1 : -1;
    degrees = std::fmod(degrees, 180);

    // we use sin for x distance because we interpret the angle starting from
    // PI/2
    int tos = degrees < 90?
            int(radius_mm*std::cos(degrees * PI / 180 - PI/2) / stepx) : steps;

    for(int i = 1; i <= tos; ++i) {
        thr();

        ob = base_plate;

        double r2 = radius_mm * radius_mm;
        double xx = i*stepx;
        double x2 = xx*xx;
        double stepy = std::sqrt(r2 - x2);

        offset(ob, s*scaled(xx));
        wh = ceilheight_mm - radius_mm + stepy;

        Contour3D pwalls;
        double prev_x = xx - (i - 1) * stepx;
        pwalls = walls(ob.contour, ob_prev.contour, wh, wh_prev, s*prev_x, thr);

        curvedwalls.merge(pwalls);
        ob_prev = ob;
        wh_prev = wh;
    }

    if(degrees > 90) {
        double tox = radius_mm - radius_mm*std::cos(degrees * PI / 180 - PI/2);
        int tos = int(tox / stepx);

        for(int i = 1; i <= tos; ++i) {
            thr();
            ob = base_plate;

            double r2 = radius_mm * radius_mm;
            double xx = radius_mm - i*stepx;
            double x2 = xx*xx;
            double stepy = std::sqrt(r2 - x2);
            offset(ob, s*scaled(xx));
            wh = ceilheight_mm - radius_mm - stepy;

            Contour3D pwalls;
            double prev_x = xx - radius_mm + (i - 1)*stepx;
            pwalls =
                walls(ob_prev.contour, ob.contour, wh_prev, wh, s*prev_x, thr);

            curvedwalls.merge(pwalls);
            ob_prev = ob;
            wh_prev = wh;
        }
    }

    last_offset = std::move(ob);
    last_height = wh;

    return curvedwalls;
}

inline Point centroid(Points& pp) {
    Point c;
    switch(pp.size()) {
    case 0: break;
    case 1: c = pp.front(); break;
    case 2: c = (pp[0] + pp[1]) / 2; break;
    default: {
        auto MAX = std::numeric_limits<Point::coord_type>::max();
        auto MIN = std::numeric_limits<Point::coord_type>::min();
        Point min = {MAX, MAX}, max = {MIN, MIN};

        for(auto& p : pp) {
            if(p(0) < min(0)) min(0) = p(0);
            if(p(1) < min(1)) min(1) = p(1);
            if(p(0) > max(0)) max(0) = p(0);
            if(p(1) > max(1)) max(1) = p(1);
        }
        c(0) = min(0) + (max(0) - min(0)) / 2;
        c(1) = min(1) + (max(1) - min(1)) / 2;

        // TODO: fails for non convex cluster
//        c = std::accumulate(pp.begin(), pp.end(), Point{0, 0});
//        x(c) /= coord_t(pp.size()); y(c) /= coord_t(pp.size());
        break;
    }
    }

    return c;
}

inline Point centroid(const Polygon& poly) {
    return poly.centroid();
}

/// A fake concave hull that is constructed by connecting separate shapes
/// with explicit bridges. Bridges are generated from each shape's centroid
/// to the center of the "scene" which is the centroid calculated from the shape
/// centroids (a star is created...)
Polygons concave_hull(const Polygons& polys, double max_dist_mm = 50,
                      ThrowOnCancel throw_on_cancel = [](){})
{
    namespace bgi = boost::geometry::index;
    using SpatElement = std::pair<Point, unsigned>;
    using SpatIndex = bgi::rtree< SpatElement, bgi::rstar<16, 4> >;

    if(polys.empty()) return Polygons();
    
    const double max_dist = mm(max_dist_mm);

    Polygons punion = unify(polys);   // could be redundant

    if(punion.size() == 1) return punion;

    // We get the centroids of all the islands in the 2D slice
    Points centroids; centroids.reserve(punion.size());
    std::transform(punion.begin(), punion.end(), std::back_inserter(centroids),
                   [](const Polygon& poly) { return centroid(poly); });

    SpatIndex ctrindex;
    unsigned  idx = 0;
    for(const Point &ct : centroids) ctrindex.insert(std::make_pair(ct, idx++));
    
    // Centroid of the centroids of islands. This is where the additional
    // connector sticks are routed.
    Point cc = centroid(centroids);

    punion.reserve(punion.size() + centroids.size());

    idx = 0;
    std::transform(centroids.begin(), centroids.end(),
                   std::back_inserter(punion),
                   [&centroids, &ctrindex, cc, max_dist, &idx, throw_on_cancel]
                   (const Point& c)
    {
        throw_on_cancel();
        double dx = x(c) - x(cc), dy = y(c) - y(cc);
        double l = std::sqrt(dx * dx + dy * dy);
        double nx = dx / l, ny = dy / l;
<<<<<<< HEAD
        
        Point& ct = centroids[idx];
        
=======
        double max_dist = scaled(max_dist_mm);

        ExPolygon& expo = punion[idx++];
        BoundingBox querybb(expo);

        querybb.offset(max_dist);
>>>>>>> ce222517
        std::vector<SpatElement> result;
        ctrindex.query(bgi::nearest(ct, 2), std::back_inserter(result));

        double dist = max_dist;
        for (const SpatElement &el : result)
            if (el.second != idx) {
                dist = Line(el.first, ct).length();
                break;
            }
        
        idx++;
        
        if (dist >= max_dist) return Polygon();
        
        Polygon r;
        auto& ctour = r.points;

        ctour.reserve(3);
        ctour.emplace_back(cc);

        Point d(coord_t(scaled(1.)*nx), coord_t(scaled(1.)*ny));
        ctour.emplace_back(c + Point( -y(d),  x(d) ));
        ctour.emplace_back(c + Point(  y(d), -x(d) ));
<<<<<<< HEAD
        offset(r, mm(1));
            
=======
        offset(r, scaled(1.));

>>>>>>> ce222517
        return r;
    });

    // This is unavoidable...
    punion = unify(punion);

    return punion;
}

void base_plate(const TriangleMesh &mesh, ExPolygons &output, float h,
                float layerh, ThrowOnCancel thrfn)
{
    TriangleMesh m = mesh;
    m.require_shared_vertices(); // TriangleMeshSlicer needs this
    TriangleMeshSlicer slicer(&m);

    auto bb = mesh.bounding_box();
    float gnd = float(bb.min(Z));
    std::vector<float> heights = {float(bb.min(Z))};
    for(float hi = gnd + layerh; hi <= gnd + h; hi += layerh)
        heights.emplace_back(hi);

    std::vector<ExPolygons> out; out.reserve(size_t(std::ceil(h/layerh)));
    slicer.slice(heights, 0.f, &out, thrfn);

    size_t count = 0; for(auto& o : out) count += o.size();

    // Now we have to unify all slice layers which can be an expensive operation
    // so we will try to simplify the polygons
    ExPolygons tmp; tmp.reserve(count);
    for(ExPolygons& o : out)
        for(ExPolygon& e : o) {
            auto&& exss = e.simplify(scaled(0.1));
            for(ExPolygon& ep : exss) tmp.emplace_back(std::move(ep));
        }

    ExPolygons utmp = unify(tmp);

<<<<<<< HEAD
    for(ExPolygon& o : utmp) {
        auto&& smp = o.simplify(0.1/SCALING_FACTOR); // TODO: is this important?
=======
    for(auto& o : utmp) {
        auto&& smp = o.simplify(scaled(0.1));
>>>>>>> ce222517
        output.insert(output.end(), smp.begin(), smp.end());
    }
}

Contour3D create_base_pool(const Polygons &ground_layer, 
                           const ExPolygons &obj_self_pad = {},
                           const PoolConfig& cfg = PoolConfig()) 
{
    // for debugging:
    // Benchmark bench;
    // bench.start();

    double mergedist = 2*(1.8*cfg.min_wall_thickness_mm + 4*cfg.edge_radius_mm)+
                       cfg.max_merge_distance_mm;

    // Here we get the base polygon from which the pad has to be generated.
    // We create an artificial concave hull from this polygon and that will
    // serve as the bottom plate of the pad. We will offset this concave hull
    // and then offset back the result with clipper with rounding edges ON. This
    // trick will create a nice rounded pad shape.
    Polygons concavehs = concave_hull(ground_layer, mergedist, cfg.throw_on_cancel);

    const double thickness      = cfg.min_wall_thickness_mm;
    const double wingheight     = cfg.min_wall_height_mm;
    const double fullheight     = wingheight + thickness;
    const double slope          = cfg.wall_slope;
    const double wingdist       = wingheight / std::tan(slope);
    const double bottom_offs    = (thickness + wingheight) / std::tan(slope);

    // scaled values
    const coord_t s_thickness   = scaled(thickness);
    const coord_t s_eradius     = scaled(cfg.edge_radius_mm);
    const coord_t s_safety_dist = 2*s_eradius + coord_t(0.8*s_thickness);
    const coord_t s_wingdist    = scaled(wingdist);
    const coord_t s_bottom_offs = scaled(bottom_offs);

    auto& thrcl = cfg.throw_on_cancel;

    Contour3D pool;

    for(Polygon& concaveh : concavehs) {
        if(concaveh.points.empty()) return pool;

        // Here lies the trick that does the smoothing only with clipper offset
        // calls. The offset is configured to round edges. Inner edges will
        // be rounded because we offset twice: ones to get the outer (top) plate
        // and again to get the inner (bottom) plate
        auto outer_base = concaveh;
        offset(outer_base, s_safety_dist + s_wingdist + s_thickness);

        ExPolygon bottom_poly; bottom_poly.contour = outer_base;
        offset(bottom_poly, -s_bottom_offs);

        // Punching a hole in the top plate for the cavity
        ExPolygon top_poly;
        ExPolygon middle_base;
        ExPolygon inner_base;
        top_poly.contour = outer_base;

        if(wingheight > 0) {
            inner_base.contour = outer_base;
            offset(inner_base, -(s_thickness + s_wingdist + s_eradius));

            middle_base.contour = outer_base;
            offset(middle_base, -s_thickness);
            top_poly.holes.emplace_back(middle_base.contour);
            auto& tph = top_poly.holes.back().points;
            std::reverse(tph.begin(), tph.end());
        }

        ExPolygon ob; ob.contour = outer_base; double wh = 0;

        // now we will calculate the angle or portion of the circle from
        // pi/2 that will connect perfectly with the bottom plate.
        // this is a tangent point calculation problem and the equation can
        // be found for example here:
        // http://www.ambrsoft.com/TrigoCalc/Circles2/CirclePoint/CirclePointDistance.htm
        // the y coordinate would be:
        // y = cy + (r^2*py - r*px*sqrt(px^2 + py^2 - r^2) / (px^2 + py^2)
        // where px and py are the coordinates of the point outside the circle
        // cx and cy are the circle center, r is the radius
        // We place the circle center to (0, 0) in the calculation the make
        // things easier.
        // to get the angle we use arcsin function and subtract 90 degrees then
        // flip the sign to get the right input to the round_edge function.
        double r = cfg.edge_radius_mm;
        double cy = 0;
        double cx = 0;
        double px = thickness + wingdist;
        double py = r - fullheight;

        double pxcx = px - cx;
        double pycy = py - cy;
        double b_2 = pxcx*pxcx + pycy*pycy;
        double r_2 = r*r;
        double D = std::sqrt(b_2 - r_2);
        double vy = (r_2*pycy - r*pxcx*D) / b_2;
        double phi = -(std::asin(vy/r) * 180 / PI - 90);


        // Generate the smoothed edge geometry
        if(s_eradius > 0) pool.merge(round_edges(ob,
                               r,
                               phi,
                               0,    // z position of the input plane
                               true,
                               thrcl,
                               ob, wh));

        // Now that we have the rounded edge connecting the top plate with
        // the outer side walls, we can generate and merge the sidewall geometry
        pool.merge(walls(ob.contour, bottom_poly.contour, wh, -fullheight,
                         bottom_offs, thrcl));

        if(wingheight > 0) {
            // Generate the smoothed edge geometry
            wh = 0;
            ob = middle_base;
            if(s_eradius) pool.merge(round_edges(middle_base,
                                   r,
                                   phi - 90, // from tangent lines
                                   0,  // z position of the input plane
                                   false,
                                   thrcl,
                                   ob, wh));

            // Next is the cavity walls connecting to the top plate's
            // artificially created hole.
            pool.merge(walls(inner_base.contour, ob.contour, -wingheight,
                             wh, -wingdist, thrcl));
        }

        if (cfg.embed_object) {
            ExPolygons bttms = diff_ex(to_polygons(bottom_poly),
                                       to_polygons(obj_self_pad));
            
            assert(!bttms.empty());
            
            std::sort(bttms.begin(), bttms.end(),
                      [](const ExPolygon& e1, const ExPolygon& e2) {
                          return e1.contour.area() > e2.contour.area();
                      });
            
            if(wingheight > 0) inner_base.holes = bttms.front().holes;
            else top_poly.holes = bttms.front().holes;

            auto straight_walls =
                [&pool](const Polygon &cntr, coord_t z_low, coord_t z_high) {
                    
                auto lines = cntr.lines();
                
                for (auto &l : lines) {
                    auto s = coord_t(pool.points.size());
                    auto& pts = pool.points;
                    pts.emplace_back(unscale(l.a.x(), l.a.y(), z_low));
                    pts.emplace_back(unscale(l.b.x(), l.b.y(), z_low));
                    pts.emplace_back(unscale(l.a.x(), l.a.y(), z_high));
                    pts.emplace_back(unscale(l.b.x(), l.b.y(), z_high));
                    
                    pool.indices.emplace_back(s, s + 1, s + 3);
                    pool.indices.emplace_back(s, s + 3, s + 2);
                }
            };
            
            coord_t z_lo = -mm(fullheight), z_hi = -mm(wingheight);
            for (ExPolygon &ep : bttms) {
                pool.merge(triangulate_expolygon_3d(ep, -fullheight, true));
                for (auto &h : ep.holes) straight_walls(h, z_lo, z_hi);
            }
            
            // Skip the outer contour, triangulate the holes
            for (auto it = std::next(bttms.begin()); it != bttms.end(); ++it) {
                pool.merge(triangulate_expolygon_3d(*it, -wingheight));
                straight_walls(it->contour, z_lo, z_hi);
            }
            
        } else {
            // Now we need to triangulate the top and bottom plates as well as
            // the cavity bottom plate which is the same as the bottom plate
            // but it is elevated by the thickness.
            
            pool.merge(triangulate_expolygon_3d(bottom_poly, -fullheight, true));
        }
        
        pool.merge(triangulate_expolygon_3d(top_poly));

        if(wingheight > 0)
            pool.merge(triangulate_expolygon_3d(inner_base, -wingheight));

    }
    
    return pool;
}

void create_base_pool(const Polygons &ground_layer, TriangleMesh& out,
                      const ExPolygons &holes, const PoolConfig& cfg)
{
    

    // For debugging:
    // bench.stop();
    // std::cout << "Pad creation time: " << bench.getElapsedSec() << std::endl;
    // std::fstream fout("pad_debug.obj", std::fstream::out);
    // if(fout.good()) pool.to_obj(fout);

    out.merge(mesh(create_base_pool(ground_layer, holes, cfg)));
}

}
}<|MERGE_RESOLUTION|>--- conflicted
+++ resolved
@@ -206,7 +206,7 @@
     auto jointype = edgerounding? jtRound : jtMiter;
     
     ClipperOffset offs;
-    offs.ArcTolerance = 0.01*scaled(1.0);
+    offs.ArcTolerance = 0.01*scaled(1.);
     Paths result;
     offs.AddPath(ctour, jointype, etClosedPolygon);
     offs.AddPaths(holes, jointype, etClosedPolygon);
@@ -239,48 +239,48 @@
     }
 }
 
-void offset(Polygon& sh, coord_t distance, bool edgerounding = true) {
-    using ClipperLib::ClipperOffset;
-    using ClipperLib::jtRound;
-    using ClipperLib::jtMiter;
-    using ClipperLib::etClosedPolygon;
-    using ClipperLib::Paths;
-    using ClipperLib::Path;
-
-    auto&& ctour = Slic3rMultiPoint_to_ClipperPath(sh);
-
-    // If the input is not at least a triangle, we can not do this algorithm
-    if(ctour.size() < 3) {
-        BOOST_LOG_TRIVIAL(error) << "Invalid geometry for offsetting!";
-        return;
-    }
-
-    ClipperOffset offs;
-    offs.ArcTolerance = 0.01*mm(1);
-    Paths result;
-    offs.AddPath(ctour, edgerounding ? jtRound : jtMiter, etClosedPolygon);
-    offs.Execute(result, static_cast<double>(distance));
-
-    // Offsetting reverts the orientation and also removes the last vertex
-    // so boost will not have a closed polygon.
-
-    bool found_the_contour = false;
-    for(auto& r : result) {
-        if(ClipperLib::Orientation(r)) {
-            // We don't like if the offsetting generates more than one contour
-            // but throwing would be an overkill. Instead, we should warn the
-            // caller about the inability to create correct geometries
-            if(!found_the_contour) {
-                auto rr = ClipperPath_to_Slic3rPolygon(r);
-                sh.points.swap(rr.points);
-                found_the_contour = true;
-            } else {
-                BOOST_LOG_TRIVIAL(warning)
-                        << "Warning: offsetting result is invalid!";
-            }
-        }
-    }
-}
+ void offset(Polygon& sh, coord_t distance, bool edgerounding = true) {
+     using ClipperLib::ClipperOffset;
+     using ClipperLib::jtRound;
+     using ClipperLib::jtMiter;
+     using ClipperLib::etClosedPolygon;
+     using ClipperLib::Paths;
+     using ClipperLib::Path;
+
+     auto&& ctour = Slic3rMultiPoint_to_ClipperPath(sh);
+
+     // If the input is not at least a triangle, we can not do this algorithm
+     if(ctour.size() < 3) {
+         BOOST_LOG_TRIVIAL(error) << "Invalid geometry for offsetting!";
+         return;
+     }
+
+     ClipperOffset offs;
+     offs.ArcTolerance = 0.01*scaled(1.);
+     Paths result;
+     offs.AddPath(ctour, edgerounding ? jtRound : jtMiter, etClosedPolygon);
+     offs.Execute(result, static_cast<double>(distance));
+
+     // Offsetting reverts the orientation and also removes the last vertex
+     // so boost will not have a closed polygon.
+
+     bool found_the_contour = false;
+     for(auto& r : result) {
+         if(ClipperLib::Orientation(r)) {
+             // We don't like if the offsetting generates more than one contour
+             // but throwing would be an overkill. Instead, we should warn the
+             // caller about the inability to create correct geometries
+             if(!found_the_contour) {
+                 auto rr = ClipperPath_to_Slic3rPolygon(r);
+                 sh.points.swap(rr.points);
+                 found_the_contour = true;
+             } else {
+                 BOOST_LOG_TRIVIAL(warning)
+                         << "Warning: offsetting result is invalid!";
+             }
+         }
+     }
+ }
 
 /// Unification of polygons (with clipper) preserving holes as well.
 ExPolygons unify(const ExPolygons& shapes) {
@@ -352,7 +352,6 @@
     return retv;
 }
 
-<<<<<<< HEAD
 Polygons unify(const Polygons& shapes) {
     using ClipperLib::ptSubject;
     
@@ -405,11 +404,11 @@
         out.reserve(2 * pts.size()); // output polygon points
 
         // stick bottom and right edge dimensions
-        double sbottom = stick_width / SCALING_FACTOR;
-        double sright  = (penetration + padding) / SCALING_FACTOR;
+        double sbottom = scaled(stick_width);
+        double sright  = scaled(penetration + padding);
 
         // scaled stride distance
-        double sstride = stride / SCALING_FACTOR;
+        double sstride = scaled(stride);
         double t       = 0;
 
         // process pairs of vertices as an edge, start with the last and
@@ -463,18 +462,6 @@
     // svg.Close();
 }
 
-/// Only a debug function to generate top and bottom plates from a 2D shape.
-/// It is not used in the algorithm directly.
-inline Contour3D roofs(const ExPolygon& poly, coord_t z_distance) {
-    auto lower = triangulate_expolygon_3d(poly);
-    auto upper = triangulate_expolygon_3d(poly, z_distance*SCALING_FACTOR, true);
-    Contour3D ret;
-    ret.merge(lower); ret.merge(upper);
-    return ret;
-}
-
-=======
->>>>>>> ce222517
 /// This method will create a rounded edge around a flat polygon in 3d space.
 /// 'base_plate' parameter is the target plate.
 /// 'radius' is the radius of the edges.
@@ -611,7 +598,7 @@
 
     if(polys.empty()) return Polygons();
     
-    const double max_dist = mm(max_dist_mm);
+    const double max_dist = scaled(max_dist_mm);
 
     Polygons punion = unify(polys);   // could be redundant
 
@@ -642,18 +629,9 @@
         double dx = x(c) - x(cc), dy = y(c) - y(cc);
         double l = std::sqrt(dx * dx + dy * dy);
         double nx = dx / l, ny = dy / l;
-<<<<<<< HEAD
         
         Point& ct = centroids[idx];
         
-=======
-        double max_dist = scaled(max_dist_mm);
-
-        ExPolygon& expo = punion[idx++];
-        BoundingBox querybb(expo);
-
-        querybb.offset(max_dist);
->>>>>>> ce222517
         std::vector<SpatElement> result;
         ctrindex.query(bgi::nearest(ct, 2), std::back_inserter(result));
 
@@ -677,13 +655,8 @@
         Point d(coord_t(scaled(1.)*nx), coord_t(scaled(1.)*ny));
         ctour.emplace_back(c + Point( -y(d),  x(d) ));
         ctour.emplace_back(c + Point(  y(d), -x(d) ));
-<<<<<<< HEAD
-        offset(r, mm(1));
-            
-=======
         offset(r, scaled(1.));
 
->>>>>>> ce222517
         return r;
     });
 
@@ -722,13 +695,8 @@
 
     ExPolygons utmp = unify(tmp);
 
-<<<<<<< HEAD
-    for(ExPolygon& o : utmp) {
-        auto&& smp = o.simplify(0.1/SCALING_FACTOR); // TODO: is this important?
-=======
     for(auto& o : utmp) {
         auto&& smp = o.simplify(scaled(0.1));
->>>>>>> ce222517
         output.insert(output.end(), smp.begin(), smp.end());
     }
 }
@@ -893,7 +861,7 @@
                 }
             };
             
-            coord_t z_lo = -mm(fullheight), z_hi = -mm(wingheight);
+            coord_t z_lo = -scaled(fullheight), z_hi = -scaled(wingheight);
             for (ExPolygon &ep : bttms) {
                 pool.merge(triangulate_expolygon_3d(ep, -fullheight, true));
                 for (auto &h : ep.holes) straight_walls(h, z_lo, z_hi);
