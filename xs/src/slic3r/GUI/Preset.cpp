--- conflicted
+++ resolved
@@ -209,26 +209,10 @@
     }
 }
 
-<<<<<<< HEAD
-// Load a config file, return a C++ class Slic3r::DynamicPrintConfig with $keys initialized from the config file.
-// In case of a "default" config item, return the default values.
-DynamicPrintConfig& Preset::load(const std::vector<std::string> &keys, Preset::Type& type)
-{
-    // Set the configuration from the defaults.
-    if (type == TYPE_SLA_MATERIAL) {
-        Slic3r::SLAFullPrintConfig defaults;
-        this->config.apply_only(defaults, keys.empty() ? defaults.keys() : keys);
-    }
-    else {
-        Slic3r::FullPrintConfig defaults;
-        this->config.apply_only(defaults, keys.empty() ? defaults.keys() : keys);
-    }
-=======
 DynamicPrintConfig& Preset::load(const std::vector<std::string> &keys, const StaticPrintConfig &defaults)
 {
     // Set the configuration from the defaults.
     this->config.apply_only(defaults, keys.empty() ? defaults.keys() : keys);
->>>>>>> f65aadeb
     if (! this->is_default) {
         // Load the preset file, apply preset values on top of defaults.
         try {
@@ -417,12 +401,7 @@
 	m_bitmap_cache(new GUI::BitmapCache)
 {
     // Insert just the default preset.
-<<<<<<< HEAD
-    this->add_default_preset(keys, default_name);
-    m_presets.front().load(keys, m_type);
-=======
     this->add_default_preset(keys, defaults, default_name);
->>>>>>> f65aadeb
     m_edited_preset.config.apply(m_presets.front().config);
 }
 
@@ -453,11 +432,7 @@
 {
     // Insert just the default preset.
     m_presets.emplace_back(Preset(this->type(), preset_name, true));
-<<<<<<< HEAD
-    m_presets.back().load(keys, m_type);
-=======
     m_presets.back().load(keys, defaults);
->>>>>>> f65aadeb
     ++ m_num_default_presets;
 }
 
@@ -483,12 +458,8 @@
             try {
                 Preset preset(m_type, name, false);
                 preset.file = dir_entry.path().string();
-<<<<<<< HEAD
-                preset.load(keys, m_type);
-=======
                 //FIXME One should initialize with SLAFullPrintConfig for the SLA profiles!
                 preset.load(keys, static_cast<const HostConfig&>(FullPrintConfig::defaults()));
->>>>>>> f65aadeb
                 m_presets.emplace_back(preset);
             } catch (const std::runtime_error &err) {
                 errors_cummulative += err.what();
