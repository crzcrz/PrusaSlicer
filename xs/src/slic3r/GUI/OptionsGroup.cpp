﻿#include "OptionsGroup.hpp"
#include "ConfigExceptions.hpp"

#include <utility>
#include <wx/numformatter.h>
#include <boost/algorithm/string/split.hpp>
#include <boost/algorithm/string/classification.hpp>
#include "Utils.hpp"

namespace Slic3r { namespace GUI {

const t_field& OptionsGroup::build_field(const Option& opt, wxStaticText* label/* = nullptr*/) {
    return build_field(opt.opt_id, opt.opt, label);
}
const t_field& OptionsGroup::build_field(const t_config_option_key& id, wxStaticText* label/* = nullptr*/) {
	const ConfigOptionDef& opt = m_options.at(id).opt;
    return build_field(id, opt, label);
}

const t_field& OptionsGroup::build_field(const t_config_option_key& id, const ConfigOptionDef& opt, wxStaticText* label/* = nullptr*/) {
    // Check the gui_type field first, fall through
    // is the normal type.
    if (opt.gui_type.compare("select") == 0) {
    } else if (opt.gui_type.compare("select_open") == 0) {
		m_fields.emplace(id, STDMOVE(Choice::Create<Choice>(m_parent, opt, id)));
    } else if (opt.gui_type.compare("color") == 0) {
		m_fields.emplace(id, STDMOVE(ColourPicker::Create<ColourPicker>(m_parent, opt, id)));
    } else if (opt.gui_type.compare("f_enum_open") == 0 || 
                opt.gui_type.compare("i_enum_open") == 0 ||
                opt.gui_type.compare("i_enum_closed") == 0) {
		m_fields.emplace(id, STDMOVE(Choice::Create<Choice>(m_parent, opt, id)));
    } else if (opt.gui_type.compare("slider") == 0) {
    } else if (opt.gui_type.compare("i_spin") == 0) { // Spinctrl
    } else { 
        switch (opt.type) {
            case coFloatOrPercent:
            case coFloat:
            case coFloats:
			case coPercent:
			case coPercents:
			case coString:
			case coStrings:
				m_fields.emplace(id, STDMOVE(TextCtrl::Create<TextCtrl>(m_parent, opt, id)));
                break;
			case coBool:
			case coBools:
				m_fields.emplace(id, STDMOVE(CheckBox::Create<CheckBox>(m_parent, opt, id)));
				break;
			case coInt:
			case coInts:
				m_fields.emplace(id, STDMOVE(SpinCtrl::Create<SpinCtrl>(m_parent, opt, id)));
				break;
            case coEnum:
				m_fields.emplace(id, STDMOVE(Choice::Create<Choice>(m_parent, opt, id)));
				break;
            case coPoints:
				m_fields.emplace(id, STDMOVE(PointCtrl::Create<PointCtrl>(m_parent, opt, id)));
				break;
            case coNone:   break;
            default:
				throw /*//!ConfigGUITypeError("")*/std::logic_error("This control doesn't exist till now"); break;
        }
    }
    // Grab a reference to fields for convenience
    const t_field& field = m_fields[id];
	field->m_on_change = [this](std::string opt_id, boost::any value){
			//! This function will be called from Field.					
			//! Call OptionGroup._on_change(...)
			if (!this->m_disabled) 
				this->on_change_OG(opt_id, value);
	};
	field->m_on_kill_focus = [this](){
			//! This function will be called from Field.					
			if (!this->m_disabled) 
				this->on_kill_focus();
	};
    field->m_parent = parent();
	
	//! Label to change background color, when option is modified
	field->m_Label = label;
	field->m_back_to_initial_value = [this](std::string opt_id){
		if (!this->m_disabled)
			this->back_to_initial_value(opt_id);
	};
	field->m_back_to_sys_value = [this](std::string opt_id){
		if (!this->m_disabled)
			this->back_to_sys_value(opt_id);
	};
	if (!m_is_tab_opt) {
		field->m_Undo_btn->Hide();
		field->m_Undo_to_sys_btn->Hide();
	}
	if (nonsys_btn_icon != nullptr)
		field->set_nonsys_btn_icon(nonsys_btn_icon());
    
	// assign function objects for callbacks, etc.
    return field;
}

void OptionsGroup::append_line(const Line& line, wxStaticText**	colored_Label/* = nullptr*/) {
//!    if (line.sizer != nullptr || (line.widget != nullptr && line.full_width > 0)){
	if ( (line.sizer != nullptr || line.widget != nullptr) && line.full_width){
		if (line.sizer != nullptr) {
            sizer->Add(line.sizer, 0, wxEXPAND | wxALL, wxOSX ? 0 : 15);
            return;
        }
        if (line.widget != nullptr) {
            sizer->Add(line.widget(m_parent), 0, wxEXPAND | wxALL, wxOSX ? 0 : 15);
            return;
        }
    }

	auto option_set = line.get_options();
	for (auto opt : option_set) 
		m_options.emplace(opt.opt_id, opt);

	// if we have a single option with no label, no sidetext just add it directly to sizer
	if (option_set.size() == 1 && label_width == 0 && option_set.front().opt.full_width &&
		option_set.front().opt.sidetext.size() == 0 && option_set.front().side_widget == nullptr && 
		line.get_extra_widgets().size() == 0) {
		const auto& option = option_set.front();
		const auto& field = build_field(option);

		auto btn_sizer = new wxBoxSizer(wxHORIZONTAL);
		btn_sizer->Add(field->m_Undo_to_sys_btn);
		btn_sizer->Add(field->m_Undo_btn);
		sizer->Add(btn_sizer, 0, wxEXPAND | wxALL, 0);
		if (is_window_field(field))
			sizer->Add(field->getWindow(), 0, wxEXPAND | wxALL, wxOSX ? 0 : 5);
		if (is_sizer_field(field))
			sizer->Add(field->getSizer(), 0, wxEXPAND | wxALL, wxOSX ? 0 : 5);
		return;
	}

    auto grid_sizer = m_grid_sizer;

    // Build a label if we have it
	wxStaticText* label=nullptr;
    if (label_width != 0) {
		label = new wxStaticText(parent(), wxID_ANY, line.label + (line.label.IsEmpty() ? "" : ":"), 
							wxDefaultPosition, wxSize(label_width, -1));
        label->SetFont(label_font);
        label->Wrap(label_width); // avoid a Linux/GTK bug
		grid_sizer->Add(label, 0, wxALIGN_CENTER_VERTICAL,0);
		if (line.label_tooltip.compare("") != 0)
			label->SetToolTip(line.label_tooltip);
    }

    // If there's a widget, build it and add the result to the sizer.
	if (line.widget != nullptr) {
		auto wgt = line.widget(parent());
<<<<<<< HEAD
		grid_sizer->Add(wgt, 0, wxEXPAND | wxBOTTOM | wxTOP, wxOSX ? 0 : 1);
=======
		grid_sizer->Add(wgt, 0, wxEXPAND | wxBOTTOM | wxTOP, wxOSX ? 0 : 5);
		if (colored_Label != nullptr) *colored_Label = label;
>>>>>>> 215c2082
		return;
	}
	
	// if we have a single option with no sidetext just add it directly to the grid sizer
	auto sizer = new wxBoxSizer(wxHORIZONTAL);
	grid_sizer->Add(sizer, 0, wxEXPAND | wxALL, 0);
	if (option_set.size() == 1 && option_set.front().opt.sidetext.size() == 0 &&
		option_set.front().side_widget == nullptr && line.get_extra_widgets().size() == 0) {
		const auto& option = option_set.front();
		const auto& field = build_field(option, label);

		sizer->Add(field->m_Undo_to_sys_btn, 0, wxALIGN_CENTER_VERTICAL); 
		sizer->Add(field->m_Undo_btn, 0, wxALIGN_CENTER_VERTICAL);
		if (is_window_field(field)) 
			sizer->Add(field->getWindow(), 0, (option.opt.full_width ? wxEXPAND : 0) |
							wxBOTTOM | wxTOP | wxALIGN_CENTER_VERTICAL, wxOSX ? 0 : 2);
		if (is_sizer_field(field)) 
			sizer->Add(field->getSizer(), 0, (option.opt.full_width ? wxEXPAND : 0) | wxALIGN_CENTER_VERTICAL, 0);
		return;
	}

    // if we're here, we have more than one option or a single option with sidetext
    // so we need a horizontal sizer to arrange these things
	for (auto opt : option_set) {
		ConfigOptionDef option = opt.opt;
		// add label if any
		if (option.label != "") {
			wxString str_label = L_str(option.label);
//!			To correct translation by context have to use wxGETTEXT_IN_CONTEXT macro from wxWidget 3.1.1
// 			wxString str_label = (option.label == "Top" || option.label == "Bottom") ?
// 								wxGETTEXT_IN_CONTEXT("Layers", wxString(option.label.c_str()):
// 								L_str(option.label);
			label = new wxStaticText(parent(), wxID_ANY, str_label + ":", wxDefaultPosition, wxDefaultSize);
			label->SetFont(label_font);
			sizer->Add(label, 0, wxALIGN_CENTER_VERTICAL, 0);
		}

		// add field
		const Option& opt_ref = opt;
		auto& field = build_field(opt_ref, label);
		sizer->Add(field->m_Undo_to_sys_btn, 0, wxALIGN_CENTER_VERTICAL);
		sizer->Add(field->m_Undo_btn, 0, wxALIGN_CENTER_VERTICAL, 0);
		is_sizer_field(field) ? 
			sizer->Add(field->getSizer(), 0, wxALIGN_CENTER_VERTICAL, 0) :
			sizer->Add(field->getWindow(), 0, wxALIGN_CENTER_VERTICAL, 0);
		
		// add sidetext if any
		if (option.sidetext != "") {
			auto sidetext = new wxStaticText(parent(), wxID_ANY, L_str(option.sidetext), wxDefaultPosition, wxDefaultSize);
			sidetext->SetFont(sidetext_font);
			sizer->Add(sidetext, 0, wxLEFT | wxALIGN_CENTER_VERTICAL, 4);
		}

		// add side widget if any
		if (opt.side_widget != nullptr) {
			sizer->Add(opt.side_widget(parent())/*!.target<wxWindow>()*/, 0, wxLEFT | wxALIGN_CENTER_VERTICAL, 1);	//! requires verification
		}

		if (opt.opt_id != option_set.back().opt_id) //! istead of (opt != option_set.back())
		{
			sizer->AddSpacer(6);
	    }
	}
	// add extra sizers if any
	for (auto extra_widget : line.get_extra_widgets()) {
		sizer->Add(extra_widget(parent())/*!.target<wxWindow>()*/, 0, wxLEFT | wxALIGN_CENTER_VERTICAL, 4);		//! requires verification
	}
}

Line OptionsGroup::create_single_option_line(const Option& option) const {
	Line retval{ L_str(option.opt.label), L_str(option.opt.tooltip) };
    Option tmp(option);
    tmp.opt.label = std::string("");
    retval.append_option(tmp);
    return retval;
}

void OptionsGroup::on_change_OG(const t_config_option_key& opt_id, const boost::any& value) {
	if (m_on_change != nullptr)
		m_on_change(opt_id, value);
}

Option ConfigOptionsGroup::get_option(const std::string& opt_key, int opt_index /*= -1*/)
{
	if (!m_config->has(opt_key)) {
		std::cerr << "No " << opt_key << " in ConfigOptionsGroup config.";
	}

	std::string opt_id = opt_index == -1 ? opt_key : opt_key + "#" + std::to_string(opt_index);
	std::pair<std::string, int> pair(opt_key, opt_index);
	m_opt_map.emplace(opt_id, pair);

	return Option(*m_config->def()->get(opt_key), opt_id);
}

void ConfigOptionsGroup::on_change_OG(const t_config_option_key& opt_id, const boost::any& value)
{
	if (!m_opt_map.empty())
	{
		auto it = m_opt_map.find(opt_id);
		if (it == m_opt_map.end())
		{
			OptionsGroup::on_change_OG(opt_id, value);
			return;
		}		

		auto itOption = it->second;
		std::string opt_key = itOption.first;
		int opt_index = itOption.second;

		auto option = m_options.at(opt_id).opt;

		// get value
//!		auto field_value = get_value(opt_id);
		if (option.gui_flags.compare("serialized")==0) {
			if (opt_index != -1){
				// 		die "Can't set serialized option indexed value" ;
			}
			change_opt_value(*m_config, opt_key, value);
		}
		else {
			if (opt_index == -1) {
				// change_opt_value(*m_config, opt_key, field_value);
				//!? why field_value?? in this case changed value will be lose! No?
				change_opt_value(*m_config, opt_key, value);
			}
			else {
				change_opt_value(*m_config, opt_key, value, opt_index);
// 				auto value = m_config->get($opt_key);
// 				$value->[$opt_index] = $field_value;
// 				$self->config->set($opt_key, $value);
			}
		}
	}

	OptionsGroup::on_change_OG(opt_id, value); //!? Why doing this
}

void ConfigOptionsGroup::back_to_initial_value(const std::string& opt_key)
{
	if (m_get_initial_config == nullptr)
		return;
	back_to_config_value(m_get_initial_config(), opt_key);
}

void ConfigOptionsGroup::back_to_sys_value(const std::string& opt_key)
{
	if (m_get_sys_config == nullptr)
		return;
	if (!have_sys_config())
		return;
	back_to_config_value(m_get_sys_config(), opt_key);
}

void ConfigOptionsGroup::back_to_config_value(const DynamicPrintConfig& config, const std::string& opt_key)
{
	boost::any value;
	if (opt_key == "extruders_count"){
		auto   *nozzle_diameter = dynamic_cast<const ConfigOptionFloats*>(config.option("nozzle_diameter"));
		value = int(nozzle_diameter->values.size());
	}
	else if (m_opt_map.find(opt_key) != m_opt_map.end())
	{
		auto opt_id = m_opt_map.find(opt_key)->first;
		std::string opt_short_key = m_opt_map.at(opt_id).first;
		int opt_index = m_opt_map.at(opt_id).second;
		value = get_config_value(config, opt_short_key, opt_index);
	}
	else{
		value = get_config_value(config, opt_key);
		change_opt_value(*m_config, opt_key, value);
		return;
	}

	set_value(opt_key, value);
	on_change_OG(opt_key, get_value(opt_key));
}

void ConfigOptionsGroup::reload_config(){
	for (t_opt_map::iterator it = m_opt_map.begin(); it != m_opt_map.end(); ++it) {
		auto opt_id = it->first;
		std::string opt_key = m_opt_map.at(opt_id).first;
		int opt_index = m_opt_map.at(opt_id).second;
		auto option = m_options.at(opt_id).opt;
		set_value(opt_id, config_value(opt_key, opt_index, option.gui_flags.compare("serialized") == 0 ));
	}

}

boost::any ConfigOptionsGroup::config_value(const std::string& opt_key, int opt_index, bool deserialize){

	if (deserialize) {
		// Want to edit a vector value(currently only multi - strings) in a single edit box.
		// Aggregate the strings the old way.
		// Currently used for the post_process config value only.
		if (opt_index != -1)
			throw std::out_of_range("Can't deserialize option indexed value");
// 		return join(';', m_config->get(opt_key)});
		return get_config_value(*m_config, opt_key);
	}
	else {
//		return opt_index == -1 ? m_config->get(opt_key) : m_config->get_at(opt_key, opt_index);
		return get_config_value(*m_config, opt_key, opt_index);
	}
}

boost::any ConfigOptionsGroup::get_config_value(const DynamicPrintConfig& config, const std::string& opt_key, int opt_index /*= -1*/)
{
	size_t idx = opt_index == -1 ? 0 : opt_index;
	
	boost::any ret;
	wxString text_value = wxString("");
	const ConfigOptionDef* opt = config.def()->get(opt_key);
	switch (opt->type){
	case coFloatOrPercent:{
		const auto &value = *config.option<ConfigOptionFloatOrPercent>(opt_key);
		if (value.percent)
		{
			text_value = wxString::Format(_T("%i"), int(value.value));
			text_value += "%";
		}
		else
			text_value = double_to_string(value.value);
		ret = text_value;
		break;
	}
	case coPercent:{
		double val = config.option<ConfigOptionPercent>(opt_key)->value;
		text_value = wxString::Format(_T("%i"), int(val));
		ret = text_value;// += "%";
	}
		break;
	case coPercents:
	case coFloats:
	case coFloat:{
		double val = opt->type == coFloats ?
					config.opt_float(opt_key, idx) :
						opt->type == coFloat ? config.opt_float(opt_key) :
						config.option<ConfigOptionPercents>(opt_key)->get_at(idx);
		ret = double_to_string(val);
		}
		break;
	case coString:
		ret = static_cast<wxString>(config.opt_string(opt_key));
		break;
	case coStrings:
		if (opt_key.compare("compatible_printers") == 0){
			ret = config.option<ConfigOptionStrings>(opt_key)->values;
			break;
		}
		if (config.option<ConfigOptionStrings>(opt_key)->values.empty())
			ret = text_value;
		else if (opt->gui_flags.compare("serialized") == 0){
			std::vector<std::string> values = config.option<ConfigOptionStrings>(opt_key)->values;
			if (!values.empty() && values[0].compare("") != 0)
				for (auto el : values)
					text_value += el + ";";
			ret = text_value;
		}
		else
			ret = static_cast<wxString>(config.opt_string(opt_key, static_cast<unsigned int>(idx)));
		break;
	case coBool:
		ret = config.opt_bool(opt_key);
		break;
	case coBools:
		ret = config.opt_bool(opt_key, idx);
		break;
	case coInt:
		ret = config.opt_int(opt_key);
		break;
	case coInts:
		ret = config.opt_int(opt_key, idx);
		break;
	case coEnum:{
		if (opt_key.compare("external_fill_pattern") == 0 ||
			opt_key.compare("fill_pattern") == 0 ){
			ret = static_cast<int>(config.option<ConfigOptionEnum<InfillPattern>>(opt_key)->value);
		}
		else if (opt_key.compare("gcode_flavor") == 0 ){
			ret = static_cast<int>(config.option<ConfigOptionEnum<GCodeFlavor>>(opt_key)->value);
		}
		else if (opt_key.compare("support_material_pattern") == 0){
			ret = static_cast<int>(config.option<ConfigOptionEnum<SupportMaterialPattern>>(opt_key)->value);
		}
		else if (opt_key.compare("seam_position") == 0)
			ret = static_cast<int>(config.option<ConfigOptionEnum<SeamPosition>>(opt_key)->value);
	}
		break;
	case coPoints:
		if (opt_key.compare("bed_shape") == 0)
			ret = config.option<ConfigOptionPoints>(opt_key)->values;
		else
			ret = config.option<ConfigOptionPoints>(opt_key)->get_at(idx);
		break;
	case coNone:
	default:
		break;
	}
	return ret;
}

Field* ConfigOptionsGroup::get_fieldc(const t_config_option_key& opt_key, int opt_index){
	Field* field = get_field(opt_key);
	if (field != nullptr)
		return field;
	std::string opt_id = "";
	for (t_opt_map::iterator it = m_opt_map.begin(); it != m_opt_map.end(); ++it) {
		if (opt_key == m_opt_map.at(it->first).first && opt_index == m_opt_map.at(it->first).second){
			opt_id = it->first;
			break;
		}
	}
	return opt_id.empty() ? nullptr : get_field(opt_id);
}

void ogStaticText::SetText(const wxString& value)
{
	SetLabel(value);
	Wrap(400);
	GetParent()->Layout();
}

} // GUI
} // Slic3r<|MERGE_RESOLUTION|>--- conflicted
+++ resolved
@@ -149,12 +149,8 @@
     // If there's a widget, build it and add the result to the sizer.
 	if (line.widget != nullptr) {
 		auto wgt = line.widget(parent());
-<<<<<<< HEAD
-		grid_sizer->Add(wgt, 0, wxEXPAND | wxBOTTOM | wxTOP, wxOSX ? 0 : 1);
-=======
 		grid_sizer->Add(wgt, 0, wxEXPAND | wxBOTTOM | wxTOP, wxOSX ? 0 : 5);
 		if (colored_Label != nullptr) *colored_Label = label;
->>>>>>> 215c2082
 		return;
 	}
 	
